--- conflicted
+++ resolved
@@ -13,13 +13,12 @@
 from abc import abstractmethod
 from collections import defaultdict
 from collections import deque
-from typing import Any, Dict, List, Optional, Set, Tuple, TypeVar, Union
+from typing import Any, Dict, List, Optional, Set, Tuple, Type, TypeVar, Union
 
 import nncf
 import nncf.tensor.functions as fns
 from nncf.common.tensor import TensorType
 from nncf.common.tensor_statistics.collectors import ReductionAxes
-from nncf.common.tensor_statistics.statistics import WCTensorStatistic
 from nncf.experimental.common.tensor_statistics.statistical_functions import mean_per_channel
 from nncf.experimental.common.tensor_statistics.statistics import MedianMADTensorStatistic
 from nncf.experimental.common.tensor_statistics.statistics import TensorStatistic
@@ -389,46 +388,6 @@
             target_inputs[reducer] = [outputs[name] for name in names]
         return target_inputs
 
-<<<<<<< HEAD
-=======
-    @staticmethod
-    def _build_statistic_container(statistic_container_cls: Type[TensorStatistic], kwargs: Dict[Any, Any]):
-        if issubclass(statistic_container_cls, MinMaxTensorStatistic):
-            return statistic_container_cls(
-                min_values=kwargs[MinMaxTensorStatistic.MIN_STAT], max_values=kwargs[MinMaxTensorStatistic.MAX_STAT]
-            )
-        if issubclass(statistic_container_cls, MeanTensorStatistic):
-            return statistic_container_cls(
-                mean_values=kwargs[MeanTensorStatistic.MEAN_STAT], shape=kwargs[MeanTensorStatistic.SHAPE_STAT]
-            )
-        if issubclass(statistic_container_cls, RawTensorStatistic):
-            return statistic_container_cls(values=kwargs[RawTensorStatistic.VALUES_STATS])
-        if issubclass(statistic_container_cls, MedianMADTensorStatistic):
-            return statistic_container_cls(
-                median_values=kwargs[MedianMADTensorStatistic.TENSOR_STATISTIC_OUTPUT_KEY][
-                    MedianMADTensorStatistic.MEDIAN_VALUES_STAT
-                ],
-                mad_values=kwargs[MedianMADTensorStatistic.TENSOR_STATISTIC_OUTPUT_KEY][
-                    MedianMADTensorStatistic.MAD_VALUES_STAT
-                ],
-            )
-        if issubclass(statistic_container_cls, PercentileTensorStatistic):
-            if PercentileTensorStatistic.TENSOR_STATISTIC_OUTPUT_KEY in kwargs:
-                percentile_vs_values_dict = kwargs[PercentileTensorStatistic.TENSOR_STATISTIC_OUTPUT_KEY]
-            else:
-                percentile_vs_values_dict = {}
-                for (_, percentile), value in kwargs.items():
-                    percentile_vs_values_dict[percentile] = value
-            return statistic_container_cls(percentile_vs_values_dict=percentile_vs_values_dict)
-        if issubclass(statistic_container_cls, WCTensorStatistic):
-            mean_values = [fns.squeeze(it) for it in kwargs[WCTensorStatistic.MEAN_STAT]]
-            shapes = [tuple(it.data) for it in kwargs[WCTensorStatistic.SHAPE_STAT]]
-            return statistic_container_cls(mean_values=mean_values, shapes=shapes)
-        raise nncf.InternalError(
-            f"Statistic collector class {statistic_container_cls} is not supported by the TensorCollector class."
-        )
-
->>>>>>> d0d9336c
 
 class MergedTensorCollector(TensorCollector):
     """
