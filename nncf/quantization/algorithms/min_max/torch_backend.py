# Copyright (c) 2023 Intel Corporation
# Licensed under the Apache License, Version 2.0 (the "License");
# you may not use this file except in compliance with the License.
# You may obtain a copy of the License at
#      http://www.apache.org/licenses/LICENSE-2.0
# Unless required by applicable law or agreed to in writing, software
# distributed under the License is distributed on an "AS IS" BASIS,
# WITHOUT WARRANTIES OR CONDITIONS OF ANY KIND, either express or implied.
# See the License for the specific language governing permissions and
# limitations under the License.

from typing import Dict, List, Optional, Set, Tuple

import torch

import nncf.torch.graph.operator_metatypes as om
from nncf.common.graph.definitions import NNCFGraphNodeType
from nncf.common.graph.graph import NNCFGraph
from nncf.common.graph.graph import NNCFNode
from nncf.common.graph.layer_attributes import WeightedLayerAttributes
from nncf.common.graph.operator_metatypes import OperatorMetatype
from nncf.common.graph.transformations.commands import TargetType
from nncf.common.graph.transformations.commands import TransformationCommand
from nncf.common.hardware.config import HWConfig
from nncf.common.quantization.initialization.range import RangeInitCollectorParams
from nncf.common.quantization.structs import QuantizationScheme as QuantizationMode
from nncf.common.quantization.structs import QuantizerConfig
from nncf.experimental.common.tensor_statistics.collectors import AGGREGATORS_MAP
from nncf.experimental.common.tensor_statistics.collectors import TensorCollector
from nncf.parameters import ModelType
from nncf.parameters import TargetDevice
from nncf.quantization.advanced_parameters import StatisticsType
from nncf.quantization.algorithms.min_max.backend import MinMaxAlgoBackend
from nncf.quantization.fake_quantize import FakeConvertParameters
from nncf.quantization.fake_quantize import FakeQuantizeParameters
from nncf.quantization.range_estimator import RangeEstimatorParameters
from nncf.torch.graph.graph import PTNNCFGraph
from nncf.torch.graph.graph import PTTargetPoint
from nncf.torch.graph.transformations.commands import PTQuantizerInsertionCommand
from nncf.torch.hardware.config import PTHWConfig
from nncf.torch.nncf_network import NNCFNetwork
from nncf.torch.quantization.default_quantization import DEFAULT_PT_QUANT_TRAIT_TO_OP_DICT
from nncf.torch.quantization.init_range import PTRangeInitCollectorParams
from nncf.torch.quantization.layers import QUANTIZATION_MODULES
from nncf.torch.quantization.layers import AsymmetricQuantizer
from nncf.torch.quantization.layers import BaseQuantizer
from nncf.torch.quantization.layers import PTQuantizerSpec
from nncf.torch.quantization.layers import get_scale_shape
from nncf.torch.tensor_statistics.collectors import PT_REDUCERS_MAP
from nncf.torch.tensor_statistics.collectors import PTNNCFCollectorTensorProcessor
from nncf.torch.tensor_statistics.statistics import PTMinMaxTensorStatistic


class PTMinMaxAlgoBackend(MinMaxAlgoBackend):
    TARGET_TYPE_TO_PT_INS_TYPE_MAP = {
        TargetType.PRE_LAYER_OPERATION: TargetType.OPERATOR_PRE_HOOK,
        TargetType.POST_LAYER_OPERATION: TargetType.OPERATOR_POST_HOOK,
    }

    @property
    def mat_mul_metatypes(self) -> List[OperatorMetatype]:
        return [om.PTModuleLinearMetatype, om.PTLinearMetatype, om.PTMatMulMetatype]

    @property
    def post_processing_metatypes(self) -> List[OperatorMetatype]:
        return []

    @property
    def shapeof_metatypes(self) -> List[OperatorMetatype]:
        return []

    @property
    def dropout_metatypes(self) -> List[OperatorMetatype]:
        return [om.PTDropoutMetatype]

    @property
    def read_variable_metatypes(self) -> List[OperatorMetatype]:
        return []

    @property
    def conv_metatypes(self) -> List[OperatorMetatype]:
        return [om.PTModuleConv1dMetatype, om.PTModuleConv2dMetatype, om.PTModuleConv3dMetatype]

    @property
    def overflow_fix_metatypes(self) -> List[OperatorMetatype]:
        return [
            om.PTModuleConv1dMetatype,
            om.PTModuleConv2dMetatype,
            om.PTModuleConv3dMetatype,
            om.PTModuleLinearMetatype,
            om.PTModuleConvTranspose1dMetatype,
            om.PTModuleConvTranspose2dMetatype,
            om.PTModuleConvTranspose3dMetatype,
        ]

    @property
    def add_metatypes(self) -> List[OperatorMetatype]:
        return [om.PTAddMetatype]

    @property
    def group_conv_metatypes(self) -> List[OperatorMetatype]:
        return self.conv_metatypes

    @property
    def scaled_dot_product_attention_metatypes(self) -> List[OperatorMetatype]:
        return []

    @property
    def scales_unification_map(self) -> Dict[OperatorMetatype, OperatorMetatype]:
        return {om.PTCatMetatype: self.overflow_fix_metatypes}

    @property
    def hw_config(self) -> HWConfig:
        return PTHWConfig

    @property
    def quant_trait_op_dict(self) -> Dict[int, OperatorMetatype]:
        return DEFAULT_PT_QUANT_TRAIT_TO_OP_DICT

    @staticmethod
    def get_start_nodes_for_activation_path_tracing(nncf_graph: PTNNCFGraph) -> List[NNCFNode]:
        return nncf_graph.get_nodes_with_missed_input_edges() + nncf_graph.get_input_nodes()

    @staticmethod
    def target_point(target_type: TargetType, target_node_name: str, port_id: int) -> PTTargetPoint:
        if NNCFGraphNodeType.INPUT_NODE in target_node_name or target_type == TargetType.POST_LAYER_OPERATION:
            port_id = None
        if target_type in PTMinMaxAlgoBackend.TARGET_TYPE_TO_PT_INS_TYPE_MAP:
            target_type = PTMinMaxAlgoBackend.TARGET_TYPE_TO_PT_INS_TYPE_MAP[target_type]
        return PTTargetPoint(target_type, target_node_name, input_port_id=port_id)

    @staticmethod
    def create_quantizer_insertion_command(
        nncf_graph: NNCFGraph,
        target_point: PTTargetPoint,
        quantizer_config: QuantizerConfig,
        parameters: FakeQuantizeParameters,
    ) -> PTQuantizerInsertionCommand:
        return PTMinMaxAlgoBackend._create_quantizer_insertion_command(
            nncf_graph, target_point, quantizer_config, parameters
        )

    @staticmethod
    def create_convert_insertion_command(
        target_point: PTTargetPoint,
        parameters: FakeConvertParameters,
    ) -> TransformationCommand:
        raise RuntimeError("FakeConvert insertion not implemented in PyTorch backend!")

    @staticmethod
    def unify_statistics(statistics: List[PTMinMaxTensorStatistic]) -> PTMinMaxTensorStatistic:
        max_values, min_values = [], []
        for statistic in statistics:
            max_values.append(statistic.max_values.flatten())
            min_values.append(statistic.min_values.flatten())
        max_values = torch.amax(torch.stack(max_values), dim=0)
        min_values = torch.amin(torch.stack(min_values), dim=0)
        return PTMinMaxTensorStatistic(min_values=min_values, max_values=max_values)

    @staticmethod
    def get_statistic_collector(
        range_estimator_params: RangeEstimatorParameters,
        nncf_graph: NNCFGraph,
        target_point: PTTargetPoint,
        collector_params: RangeInitCollectorParams,
        inplace: bool,
        num_samples: int = None,
    ) -> TensorCollector:
<<<<<<< HEAD
        collector_params = PTMinMaxAlgoBackend._default_collector_params(nncf_graph, target_point, quantizer_config)
        reduction_axes = collector_params.get_reduction_axes(per_sample_stats=True)
        aggregation_axes = collector_params.get_aggregation_axes(per_sample_stats=True)
        if target_point.is_weight_target_point():
            reduction_axes = collector_params.get_reduction_axes(per_sample_stats=False)
            aggregation_axes = collector_params.get_aggregation_axes(per_sample_stats=False)
=======
        collector_params = PTMinMaxAlgoBackend._default_collector_params(nncf_graph, target_point, collector_params)
        reduction_axes = collector_params.get_reduction_axes(per_sample_stats=False)
        aggregation_axes = collector_params.get_aggregation_axes(per_sample_stats=False)
>>>>>>> e8235505

        collector = TensorCollector(PTMinMaxTensorStatistic)
        for params, container_key in zip(
            [range_estimator_params.min, range_estimator_params.max],
            [PTMinMaxTensorStatistic.MIN_STAT, PTMinMaxTensorStatistic.MAX_STAT],
        ):
            if params.statistics_type not in PT_REDUCERS_MAP:
                raise RuntimeError(
                    f"Statistic type: {params.statistics_type} is not supported for Torch PTQ backend yet."
                )

            if params.aggregator_type not in AGGREGATORS_MAP:
                raise RuntimeError(
                    f"Aggregator type: {params.aggregator_type} is not supported for Torch PTQ backend yet."
                )

            statistic_type = params.statistics_type
            if statistic_type in [StatisticsType.QUANTILE, StatisticsType.ABS_QUANTILE]:
                # TODO(dlyakhov): merge two quantile aggregators in one
                if container_key == PTMinMaxTensorStatistic.MIN_STAT:
                    quantile = params.quantile_outlier_prob
                else:
                    quantile = 1 - params.quantile_outlier_prob
                reducer = PT_REDUCERS_MAP[statistic_type](reduction_axes=reduction_axes, quantile=[quantile])
            else:
                if collector_params.use_abs_max and statistic_type == StatisticsType.MAX:
                    statistic_type = StatisticsType.ABS_MAX
                reducer = PT_REDUCERS_MAP[statistic_type](reduction_axes=reduction_axes)

            aggregator = AGGREGATORS_MAP[params.aggregator_type](
                aggregation_axes=aggregation_axes,
                num_samples=num_samples,
                tensor_processor=PTNNCFCollectorTensorProcessor,
            )

            collector.register_statistic_branch(container_key, reducer, aggregator)
        return collector

    @staticmethod
    def get_weight_tensor_port_ids(node: NNCFNode) -> List[Optional[int]]:
        return [None]

    @staticmethod
    def get_weight_name(nncf_graph: NNCFGraph, target_point: PTTargetPoint) -> str:
        return nncf_graph.get_node_by_name(target_point.target_node_name).layer_name

    @staticmethod
    def should_quantize_weight(weight_name: str, quantized_weight_names: Set[str]) -> bool:
        # If the nodes share one weight tensor, we should have only one quantizer on that
        return weight_name not in quantized_weight_names

    @staticmethod
    def get_weight_config(config: QuantizerConfig, model: NNCFNetwork) -> QuantizerConfig:
        return config

    @staticmethod
    def _get_input_scale_shape(
        nncf_graph: NNCFGraph, target_point: PTTargetPoint, per_channel: bool
    ) -> Tuple[Tuple[int, ...], Tuple[int, ...], int]:
        is_weights = target_point.is_weight_target_point()
        if is_weights:
            module_node = nncf_graph.get_node_by_name(target_point.target_node_name)
            layer_attributes = module_node.layer_attributes
            assert isinstance(layer_attributes, WeightedLayerAttributes)
            input_shape = layer_attributes.get_weight_shape()
            channel_idx = layer_attributes.get_target_dim_for_compression()
        else:
            input_shape = nncf_graph.get_input_shape_for_insertion_point(target_point)
            channel_idx = 1  # channel dim for activations

        scale_shape = tuple(
            get_scale_shape(input_shape, is_weights=is_weights, per_channel=per_channel, channel_idx=channel_idx)
        )

        return input_shape, scale_shape, channel_idx

    @staticmethod
    def _default_collector_params(
        nncf_graph: NNCFGraph, target_point: PTTargetPoint, collector_params: RangeInitCollectorParams
    ) -> PTRangeInitCollectorParams:
        input_shape, _, channel_idx = PTMinMaxAlgoBackend._get_input_scale_shape(
            nncf_graph, target_point, collector_params.is_per_channel
        )
        return PTRangeInitCollectorParams(
            is_weights=collector_params.is_weights,
            scheme=collector_params.scheme,
            per_channel=collector_params.is_per_channel,
            input_shape=input_shape,
            channel_idx=channel_idx,
        )

    @staticmethod
    def _create_quantizer(
        quantizer_config: QuantizerConfig,
        scale_shape: Tuple,
        parameters: FakeQuantizeParameters,
        target_type: TargetType,
    ) -> BaseQuantizer:
        mode = quantizer_config.mode
        quantizer_cls = QUANTIZATION_MODULES.get(mode)
        narrow_range = target_type == TargetType.OPERATION_WITH_WEIGHTS and mode == QuantizationMode.SYMMETRIC
        quantizer_spec = PTQuantizerSpec.from_config(
            quantizer_config,
            narrow_range=narrow_range,
            scale_shape=scale_shape,
            half_range=False,
            logarithm_scale=False,
            is_quantized_on_export=False,
            compression_lr_multiplier=None,
        )
        quantizer = quantizer_cls(quantizer_spec)

        # Fill it with minmax
        PTMinMaxAlgoBackend._fill_quantizer_parameters(quantizer, parameters)
        return quantizer

    @staticmethod
    def _fill_quantizer_parameters(quantizer: BaseQuantizer, parameters: FakeQuantizeParameters) -> None:
        quantizer.eps = 0
        if isinstance(quantizer, AsymmetricQuantizer):
            quantizer.input_low = torch.nn.Parameter(parameters.input_low.data)
            input_range = parameters.input_high - parameters.input_low
            quantizer.input_range = torch.nn.Parameter(input_range.data)
        else:
            quantizer.signed = bool(torch.any(parameters.input_low.data < 0))
            quantizer.scale = torch.nn.Parameter(parameters.input_high.data)

    @staticmethod
    def _create_quantizer_insertion_command(
        nncf_graph: NNCFGraph,
        target_point: PTTargetPoint,
        quantizer_config: QuantizerConfig,
        parameters: FakeQuantizeParameters,
    ) -> PTQuantizerInsertionCommand:
        _, scale_shape, _ = PTMinMaxAlgoBackend._get_input_scale_shape(
            nncf_graph, target_point, quantizer_config.per_channel
        )

        quantizer = PTMinMaxAlgoBackend._create_quantizer(
            quantizer_config, scale_shape, parameters, target_point.target_type
        )
        return PTQuantizerInsertionCommand(target_point, quantizer)

    @staticmethod
    def get_ignored_metatypes(model_type: ModelType, device: TargetDevice) -> List[OperatorMetatype]:
        types = []
        if model_type == ModelType.TRANSFORMER:
            types = [
                om.PTAddMetatype,
                om.PTPowerMetatype,
                om.PTSubMetatype,
                om.PTAvgPool2dMetatype,
                om.PTAvgPool3dMetatype,
                om.PTMeanMetatype,
                om.PTSumMetatype,
                om.PTReduceL2,
                om.PTDivMetatype,
                om.PTMaxMetatype,
                om.PTSqueezeMetatype,
                om.PTLayerNormMetatype,
                om.PTModuleLayerNormMetatype,
                om.PTGroupNormMetatype,
                om.PTModuleGroupNormMetatype,
                # Batchnorm
                om.PTBatchNormMetatype,
                om.PTModuleBatchNormMetatype,
            ]
            if device != TargetDevice.CPU_SPR:
                types.append(om.PTMulMetatype)
        return types

    @staticmethod
    def get_ignored_names_by_layer_attributes(nncf_graph: NNCFGraph) -> List[str]:
        return []

    @staticmethod
    def get_weight_nodes(nncf_graph: NNCFGraph) -> List[NNCFNode]:
        return [
            node for node in nncf_graph.get_all_nodes() if isinstance(node.layer_attributes, WeightedLayerAttributes)
        ]<|MERGE_RESOLUTION|>--- conflicted
+++ resolved
@@ -166,19 +166,12 @@
         inplace: bool,
         num_samples: int = None,
     ) -> TensorCollector:
-<<<<<<< HEAD
-        collector_params = PTMinMaxAlgoBackend._default_collector_params(nncf_graph, target_point, quantizer_config)
+        collector_params = PTMinMaxAlgoBackend._default_collector_params(nncf_graph, target_point, collector_params)
         reduction_axes = collector_params.get_reduction_axes(per_sample_stats=True)
         aggregation_axes = collector_params.get_aggregation_axes(per_sample_stats=True)
         if target_point.is_weight_target_point():
             reduction_axes = collector_params.get_reduction_axes(per_sample_stats=False)
             aggregation_axes = collector_params.get_aggregation_axes(per_sample_stats=False)
-=======
-        collector_params = PTMinMaxAlgoBackend._default_collector_params(nncf_graph, target_point, collector_params)
-        reduction_axes = collector_params.get_reduction_axes(per_sample_stats=False)
-        aggregation_axes = collector_params.get_aggregation_axes(per_sample_stats=False)
->>>>>>> e8235505
-
         collector = TensorCollector(PTMinMaxTensorStatistic)
         for params, container_key in zip(
             [range_estimator_params.min, range_estimator_params.max],
