# Copyright (c) 2023 Intel Corporation
# Licensed under the Apache License, Version 2.0 (the "License");
# you may not use this file except in compliance with the License.
# You may obtain a copy of the License at
#      http://www.apache.org/licenses/LICENSE-2.0
# Unless required by applicable law or agreed to in writing, software
# distributed under the License is distributed on an "AS IS" BASIS,
# WITHOUT WARRANTIES OR CONDITIONS OF ANY KIND, either express or implied.
# See the License for the specific language governing permissions and
# limitations under the License.

from typing import Dict, List, Optional, Set, Tuple

import numpy as np

from nncf.common.graph.graph import NNCFGraph
from nncf.common.graph.graph import NNCFNode
from nncf.common.graph.operator_metatypes import OperatorMetatype
from nncf.common.graph.transformations.commands import TargetType
from nncf.common.hardware.config import HWConfig
from nncf.common.quantization.structs import QuantizationMode
from nncf.common.quantization.structs import QuantizerConfig
from nncf.common.tensor_statistics.collectors import ReductionAxes
from nncf.common.utils.backend import BackendType
from nncf.experimental.common.tensor_statistics.collectors import AGGREGATORS_MAP
from nncf.experimental.common.tensor_statistics.collectors import TensorCollector
from nncf.openvino.graph.layer_attributes import OVLayerAttributes
from nncf.openvino.graph.metatypes import openvino_metatypes as om
from nncf.openvino.graph.metatypes.groups import OPERATIONS_WITH_WEIGHTS
from nncf.openvino.graph.node_utils import get_channel_agnostic_reduction_axes
from nncf.openvino.graph.node_utils import get_weight_channel_axes
from nncf.openvino.graph.transformations.commands import OVQuantizerInsertionCommand
from nncf.openvino.graph.transformations.commands import OVTargetPoint
from nncf.openvino.hardware.config import OVHWConfig
from nncf.openvino.quantization.default_quantization import DEFAULT_OV_QUANT_TRAIT_TO_OP_DICT
from nncf.openvino.statistics.collectors import OV_REDUCERS_MAP
from nncf.openvino.statistics.collectors import OVNNCFCollectorTensorProcessor
from nncf.openvino.statistics.statistics import OVMinMaxTensorStatistic
from nncf.parameters import ModelType
from nncf.parameters import TargetDevice
from nncf.quantization.advanced_parameters import RangeEstimatorParameters
from nncf.quantization.advanced_parameters import StatisticsType
from nncf.quantization.algorithms.min_max.backend import ALGO_BACKENDS
from nncf.quantization.algorithms.min_max.backend import MinMaxAlgoBackend
from nncf.quantization.fake_quantize import FakeQuantizeParameters


# pylint:disable=too-many-public-methods
@ALGO_BACKENDS.register(BackendType.OPENVINO)
class OVMinMaxAlgoBackend(MinMaxAlgoBackend):
    @property
    def mat_mul_metatypes(self) -> List[OperatorMetatype]:
        return [om.OVMatMulMetatype]

    @property
    def post_processing_metatypes(self) -> List[OperatorMetatype]:
        return [om.OVTopKMetatype, om.OVNonMaxSuppressionMetatype]

    @property
    def shapeof_metatypes(self) -> List[OperatorMetatype]:
        return [om.OVShapeOfMetatype]

    @property
    def conv_metatypes(self) -> List[OperatorMetatype]:
        return [om.OVConvolutionMetatype]

    @property
    def overflow_fix_metatypes(self) -> List[OperatorMetatype]:
        return [
            om.OVConvolutionMetatype,
            om.OVGroupConvolutionMetatype,
            om.OVConvolutionBackpropDataMetatype,
            om.OVGroupConvolutionBackpropDataMetatype,
            om.OVMatMulMetatype,
        ]

    @property
    def read_variable_metatypes(self) -> List[OperatorMetatype]:
        return [om.OVReadValueMetatype]

    @property
    def add_metatypes(self) -> List[OperatorMetatype]:
        return [om.OVAddMetatype]

    @property
    def group_conv_metatypes(self) -> List[OperatorMetatype]:
        return [om.OVGroupConvolutionMetatype]

    @property
    def scales_unification_map(self) -> Dict[OperatorMetatype, OperatorMetatype]:
        return {om.OVConcatMetatype: self.overflow_fix_metatypes}

    @property
    def hw_config(self) -> HWConfig:
        return OVHWConfig

    @property
    def quant_trait_op_dict(self) -> Dict[int, OperatorMetatype]:
        return DEFAULT_OV_QUANT_TRAIT_TO_OP_DICT

    @staticmethod
    def target_point(target_type: TargetType, target_node_name: str, port_id: int) -> OVTargetPoint:
        return OVTargetPoint(target_type, target_node_name, port_id)

    @staticmethod
    def create_quantizer_insertion_command(
        nncf_graph: NNCFGraph,
        target_point: OVTargetPoint,
        quantizer_config: QuantizerConfig,
        parameters: FakeQuantizeParameters,
    ) -> OVQuantizerInsertionCommand:
        return OVQuantizerInsertionCommand(target_point, parameters)

    @staticmethod
    def unify_statistics(statistics: List[OVMinMaxTensorStatistic]) -> OVMinMaxTensorStatistic:
        max_values, min_values = [], []
        for statistic in statistics:
            max_values.append(np.array(statistic.max_values).flatten())
            min_values.append(np.array(statistic.min_values).flatten())
        max_values = np.max(max_values, axis=0)
        min_values = np.min(min_values, axis=0)
        return OVMinMaxTensorStatistic(min_values=min_values, max_values=max_values)

    @staticmethod
    def _get_activation_shape(target_point: OVTargetPoint, nncf_graph: NNCFGraph, node: NNCFNode) -> List[int]:
        if target_point.type == TargetType.PRE_LAYER_OPERATION:
            return nncf_graph.get_input_edges(node)[target_point.port_id].tensor_shape
        elif target_point.type == TargetType.POST_LAYER_OPERATION:
            return nncf_graph.get_output_edges(node)[target_point.port_id].tensor_shape
        else:
            raise NotImplementedError(f"Unsupported target point type {target_point.type}.")

    @staticmethod
    def _get_batch_axis() -> int:
        return 0  # TODO (?)

    @staticmethod
    def _get_aggregation_axes(target_point: OVTargetPoint):
        return None if target_point.is_weight_target_point() else (0,)

    @staticmethod
    def _get_reduction_axes(
        nncf_graph: NNCFGraph, target_point: OVTargetPoint, quantizer_config: QuantizerConfig
    ) -> ReductionAxes:
        node = nncf_graph.get_node_by_name(target_point.target_node_name)
        if target_point.is_weight_target_point():
            assert isinstance(node.layer_attributes, OVLayerAttributes)
            shape = node.layer_attributes.constant_attributes[target_point.port_id]["shape"]
            if quantizer_config.per_channel:
                channel_axes = get_weight_channel_axes(node, target_point.port_id)
                reduction_axes = get_channel_agnostic_reduction_axes(channel_axes, shape)
            else:
                reduction_axes = tuple(range(len(shape)))
            return reduction_axes

        shape = OVMinMaxAlgoBackend._get_activation_shape(target_point, nncf_graph, node)
        if quantizer_config.per_channel:
            # TODO (l-bat): Disable quantizer propagation through layout changing operations
            axis = 1  # OpenVINO activations have channel first layout: [N, C, Z, Y, X]
        else:
            axis = OVMinMaxAlgoBackend._get_batch_axis()
        reduction_axes = get_channel_agnostic_reduction_axes([axis], shape)
        return reduction_axes

    @staticmethod
    def get_statistic_collector(
        range_estimator_params: RangeEstimatorParameters,
        nncf_graph: NNCFGraph,
        target_point: OVTargetPoint,
        quantizer_config: QuantizerConfig,
        inplace: bool,
        num_samples: int = None,
    ) -> TensorCollector:
        use_abs_max = quantizer_config.mode == QuantizationMode.SYMMETRIC
        reduction_axes = OVMinMaxAlgoBackend._get_reduction_axes(nncf_graph, target_point, quantizer_config)
        aggregation_axes = OVMinMaxAlgoBackend._get_aggregation_axes(target_point)

        collector = TensorCollector(OVMinMaxTensorStatistic)
        for params, container_key in zip(
            [range_estimator_params.min, range_estimator_params.max],
            [OVMinMaxTensorStatistic.MIN_STAT, OVMinMaxTensorStatistic.MAX_STAT],
        ):
<<<<<<< HEAD
=======
            if params.statistics_type not in OV_REDUCERS_MAP:
                raise RuntimeError(
                    f"Statistic type: {params.statistics_type} is not supported for OpenVino PTQ backend yet."
                )

            if params.aggregator_type not in AGGREGATORS_MAP:
                raise RuntimeError(
                    f"Aggregator type: {params.aggregator_type} is not supported for OpenVino PTQ backend yet."
                )

>>>>>>> 2878672e
            kwargs = {"reduction_axes": reduction_axes, "inplace": inplace}
            if params.statistics_type in [StatisticsType.QUANTILE, StatisticsType.ABS_QUANTILE]:
                if container_key == OVMinMaxTensorStatistic.MIN_STAT:
                    quantile = params.quantile_outlier_prob
                else:
                    quantile = 1 - params.quantile_outlier_prob
                kwargs.update({"quantile": [quantile]})
            # TODO(dlyakhov): merge two quantile aggregators in one
            statistic_type = params.statistics_type
            if use_abs_max and statistic_type == StatisticsType.MAX:
                statistic_type = StatisticsType.ABS_MAX
            reducer = OV_REDUCERS_MAP[statistic_type](**kwargs)

            aggregator = AGGREGATORS_MAP[params.aggregator_type](
                num_samples=num_samples,
                aggregation_axes=aggregation_axes,
                tensor_processor=OVNNCFCollectorTensorProcessor,
            )

            collector.register_statistic_branch(container_key, reducer, aggregator)
        return collector

    @staticmethod
    def get_weight_tensor_port_ids(node: NNCFNode) -> List[Optional[int]]:
        return node.layer_attributes.get_const_port_ids()

    @staticmethod
    def get_ignored_metatypes(model_type: ModelType, device: TargetDevice) -> List[OperatorMetatype]:
        types = []
        if model_type == ModelType.TRANSFORMER:
            types = [
                om.OVAddMetatype,
                om.OVPowerMetatype,
                om.OVSqueezeMetatype,
                om.OVSubtractMetatype,
                om.OVReduceMeanMetatype,
                om.OVReduceL2Metatype,
                om.OVSumMetatype,
                om.OVSquaredDifferenceMetatype,
                om.OVMVNMetatype,
                om.OVDivideMetatype,
                om.OVSqrtMetatype,
                om.OVMaximumMetatype,
            ]
            if device != TargetDevice.CPU_SPR:
                types.append(om.OVMultiplyMetatype)
        return types

    @staticmethod
    def get_ignored_names_by_layer_attributes(nncf_graph: NNCFGraph) -> List[str]:
        ignored_names = []
        target_nodes = nncf_graph.get_nodes_by_metatypes([om.OVGRUSequenceMetatype])
        for node in target_nodes:
            if isinstance(node.layer_attributes, OVLayerAttributes):
                if node.layer_attributes.input_attributes["linear_before_reset"]:
                    ignored_names.append(node.node_name)
        return ignored_names

    @staticmethod
    def get_weight_nodes(nncf_graph: NNCFGraph) -> List[NNCFNode]:
        return [
            node
            for node in nncf_graph.get_all_nodes()
            if isinstance(node.layer_attributes, OVLayerAttributes) and node.metatype in OPERATIONS_WITH_WEIGHTS
        ]

    @staticmethod
    def get_weight_name(nncf_graph: NNCFGraph, target_point: OVTargetPoint) -> str:
        node = nncf_graph.get_node_by_name(target_point.target_node_name)
        return node.layer_attributes.constant_attributes[target_point.port_id]["name"]

    @staticmethod
    def should_quantize_weight(weight_name: str, quantized_weight_names: Set[str]) -> bool:
        return True<|MERGE_RESOLUTION|>--- conflicted
+++ resolved
@@ -9,7 +9,7 @@
 # See the License for the specific language governing permissions and
 # limitations under the License.
 
-from typing import Dict, List, Optional, Set, Tuple
+from typing import Dict, List, Optional, Set
 
 import numpy as np
 
@@ -180,19 +180,6 @@
             [range_estimator_params.min, range_estimator_params.max],
             [OVMinMaxTensorStatistic.MIN_STAT, OVMinMaxTensorStatistic.MAX_STAT],
         ):
-<<<<<<< HEAD
-=======
-            if params.statistics_type not in OV_REDUCERS_MAP:
-                raise RuntimeError(
-                    f"Statistic type: {params.statistics_type} is not supported for OpenVino PTQ backend yet."
-                )
-
-            if params.aggregator_type not in AGGREGATORS_MAP:
-                raise RuntimeError(
-                    f"Aggregator type: {params.aggregator_type} is not supported for OpenVino PTQ backend yet."
-                )
-
->>>>>>> 2878672e
             kwargs = {"reduction_axes": reduction_axes, "inplace": inplace}
             if params.statistics_type in [StatisticsType.QUANTILE, StatisticsType.ABS_QUANTILE]:
                 if container_key == OVMinMaxTensorStatistic.MIN_STAT:
