# Copyright (c) 2023 Intel Corporation
# Licensed under the Apache License, Version 2.0 (the "License");
# you may not use this file except in compliance with the License.
# You may obtain a copy of the License at
#      http://www.apache.org/licenses/LICENSE-2.0
# Unless required by applicable law or agreed to in writing, software
# distributed under the License is distributed on an "AS IS" BASIS,
# WITHOUT WARRANTIES OR CONDITIONS OF ANY KIND, either express or implied.
# See the License for the specific language governing permissions and
# limitations under the License.
from abc import abstractmethod
from collections import Counter
from dataclasses import dataclass
from enum import Enum
from itertools import product
from typing import Any, List, Type, Union

import numpy as np
import pytest

import nncf
from nncf.common.factory import NNCFGraphFactory
from nncf.common.graph.transformations.commands import TargetPoint
from nncf.common.graph.transformations.commands import TargetType
from nncf.common.quantization.initialization.range import RangeInitCollectorParams
from nncf.common.quantization.structs import QuantizationScheme as QuantizationMode
from nncf.common.quantization.structs import QuantizerConfig
from nncf.common.tensor_statistics.statistic_point import StatisticPoint
from nncf.common.tensor_statistics.statistic_point import StatisticPointsContainer
from nncf.experimental.common.tensor_statistics.collectors import NoopAggregator
from nncf.experimental.common.tensor_statistics.collectors import TensorCollector
from nncf.experimental.common.tensor_statistics.collectors import TensorReducerBase
from nncf.quantization.algorithms.bias_correction.backend import BiasCorrectionAlgoBackend
from nncf.quantization.algorithms.fast_bias_correction.backend import FastBiasCorrectionAlgoBackend
from nncf.quantization.algorithms.min_max.backend import MinMaxAlgoBackend
from nncf.quantization.range_estimator import AggregatorType
from nncf.quantization.range_estimator import RangeEstimatorParameters
from nncf.quantization.range_estimator import RangeEstimatorParametersSet
from nncf.quantization.range_estimator import StatisticsCollectorParameters
from nncf.quantization.range_estimator import StatisticsType


class BiasCorrectionAlgos(Enum):
    BIAS_CORRECTION = "bias_correction"
    FAST_BIAS_CORRECTION = "fast_bias_correction"


class BCStatsCollectors(Enum):
    MEAN = "mean"
    RAW = "raw"


class TemplateTestStatisticsAggregator:
    @staticmethod
    @abstractmethod
    def get_min_max_algo_backend_cls() -> Type[MinMaxAlgoBackend]:
        pass

    @abstractmethod
    def get_bias_correction_algo_backend_cls(self) -> Type[BiasCorrectionAlgoBackend]:
        pass

    @abstractmethod
    def get_fast_bias_correction_algo_backend_cls(self) -> Type[FastBiasCorrectionAlgoBackend]:
        pass

    @abstractmethod
    def get_backend_model(self, dataset_samples):
        pass

    @abstractmethod
    def get_statistics_aggregator(self, dataset):
        pass

    @abstractmethod
    def get_dataset(self, samples):
        pass

    @staticmethod
    @abstractmethod
    def get_target_point(target_type: TargetType) -> TargetPoint:
        pass

    @abstractmethod
    def get_target_point_cls(self):
        pass

    @abstractmethod
    @pytest.fixture(scope="session")
    def test_params(self):
        """
        Please make the same topologies with the same names as it
        presented in Openvino tests.
        """

    @abstractmethod
    @pytest.fixture
    def dataset_samples(self):
        pass

    @abstractmethod
    @pytest.fixture
    def inplace_statistics(self) -> bool:
        pass

    @abstractmethod
    @pytest.fixture
    def is_backend_support_custom_estimators(self) -> bool:
        """
        False if backend can initialize only following tensor collectors:
        MinMax, MeanMinMax.
        """

    @abstractmethod
    def reducers_map(self) -> List[TensorReducerBase]:
        pass

    @pytest.fixture
    def dataset_values(self):
        return [{"max": 1, "min": -10}, {"max": 0.1, "min": -1}, {"max": 128, "min": -128}]

    @dataclass
    class MinMaxTestParameters:
        range_estimator_params: RangeEstimatorParameters
        target_type: TargetType
        quantization_mode: QuantizationMode
        per_channel: bool
        ref_max_val: Union[np.ndarray, float]
        ref_min_val: Union[np.ndarray, float]

    TEST_MEAN_QUANTILE = RangeEstimatorParameters(
        min=StatisticsCollectorParameters(StatisticsType.QUANTILE, AggregatorType.MEAN, quantile_outlier_prob=0.01),
        max=StatisticsCollectorParameters(StatisticsType.QUANTILE, AggregatorType.MEAN, quantile_outlier_prob=0.01),
    )

    def dataset_samples_to_conv_w(self, dataset_sample):
        # Layout: [O, I, K, K]
        d = dataset_sample
        in_ch = d.shape[0]
        return np.stack([np.stack([d[i]] * in_ch, axis=0) for i in range(in_ch)], axis=0)

    @pytest.mark.parametrize(
        "test_parameters, ",
        # Activation collectors
        (
            (
                MinMaxTestParameters(
                    RangeEstimatorParametersSet.MEAN_MINMAX,
                    TargetType.POST_LAYER_OPERATION,
                    QuantizationMode.ASYMMETRIC,
                    False,
                    64.5,
                    -63.5,
                )
            ),
            (
                MinMaxTestParameters(
                    RangeEstimatorParametersSet.MEAN_MINMAX,
                    TargetType.POST_LAYER_OPERATION,
                    QuantizationMode.ASYMMETRIC,
                    True,
                    np.array((1, 0.55, 64.5)),
                    np.array((-4.5, 0, -63.5)),
                )
            ),
            (
                MinMaxTestParameters(
                    RangeEstimatorParametersSet.MEAN_MINMAX,
                    TargetType.POST_LAYER_OPERATION,
                    QuantizationMode.SYMMETRIC,
                    True,
                    np.array((5.5, 1, 64.5)),
                    np.array((-4.5, 0, -63.5)),
                )
            ),
            (
                MinMaxTestParameters(
                    RangeEstimatorParametersSet.MINMAX,
                    TargetType.POST_LAYER_OPERATION,
                    QuantizationMode.ASYMMETRIC,
                    False,
                    128,
                    -128,
                )
            ),
            (
                MinMaxTestParameters(
                    RangeEstimatorParametersSet.MINMAX,
                    TargetType.POST_LAYER_OPERATION,
                    QuantizationMode.SYMMETRIC,
                    False,
                    128,
                    -128,
                )
            ),
            (
                MinMaxTestParameters(
                    RangeEstimatorParametersSet.MINMAX,
                    TargetType.POST_LAYER_OPERATION,
                    QuantizationMode.ASYMMETRIC,
                    True,
                    np.array((1, 1, 128)),
                    np.array((-10, -1, -128)),
                )
            ),
            (
                MinMaxTestParameters(
                    RangeEstimatorParametersSet.MINMAX,
                    TargetType.POST_LAYER_OPERATION,
                    QuantizationMode.SYMMETRIC,
                    True,
                    np.array((10, 1, 128)),
                    np.array((-10, -1, -128)),
                )
            ),
            (
                MinMaxTestParameters(
                    RangeEstimatorParametersSet.MEDIAN_MINMAX,
                    TargetType.POST_LAYER_OPERATION,
                    QuantizationMode.ASYMMETRIC,
                    False,
                    64.5,
                    -63.5,
                )
            ),
            (
                MinMaxTestParameters(
                    RangeEstimatorParametersSet.MEDIAN_MINMAX,
                    TargetType.POST_LAYER_OPERATION,
                    QuantizationMode.SYMMETRIC,
                    False,
                    64.5,
                    -63.5,
                )
            ),
            (
                MinMaxTestParameters(
                    RangeEstimatorParametersSet.MEDIAN_MINMAX,
                    TargetType.POST_LAYER_OPERATION,
                    QuantizationMode.ASYMMETRIC,
                    True,
                    np.array((1, 0.55, 64.5)),
                    np.array((-4.5, 0.0, -63.5)),
                )
            ),
            (
                MinMaxTestParameters(
                    RangeEstimatorParametersSet.MEDIAN_MINMAX,
                    TargetType.POST_LAYER_OPERATION,
                    QuantizationMode.SYMMETRIC,
                    True,
                    np.array((5.5, 1.0, 64.5)),
                    np.array((-4.5, 0.0, -63.5)),
                )
            ),
            (
                MinMaxTestParameters(
                    RangeEstimatorParametersSet.MEAN_NO_OUTLIERS_MINMAX,
                    TargetType.POST_LAYER_OPERATION,
                    QuantizationMode.ASYMMETRIC,
                    False,
                    0,
                    0,
                )
            ),
            (
                MinMaxTestParameters(
                    RangeEstimatorParametersSet.MEAN_NO_OUTLIERS_MINMAX,
                    TargetType.POST_LAYER_OPERATION,
                    QuantizationMode.SYMMETRIC,
                    False,
                    0,
                    0,
                )
            ),
            (
                MinMaxTestParameters(
                    RangeEstimatorParametersSet.MEAN_NO_OUTLIERS_MINMAX,
                    TargetType.POST_LAYER_OPERATION,
                    QuantizationMode.ASYMMETRIC,
                    True,
                    np.array((1, 0, 0)),
                    np.array((0, 0, 0)),
                )
            ),
            (
                MinMaxTestParameters(
                    RangeEstimatorParametersSet.MEAN_NO_OUTLIERS_MINMAX,
                    TargetType.POST_LAYER_OPERATION,
                    QuantizationMode.SYMMETRIC,
                    True,
                    np.array((0, 1, 0)),
                    np.array((0, 0, 0)),
                )
            ),
            (
                MinMaxTestParameters(
                    TEST_MEAN_QUANTILE,
                    TargetType.POST_LAYER_OPERATION,
                    QuantizationMode.ASYMMETRIC,
                    False,
                    47.9899999999999,
                    -48.15999999999998,
                )
            ),
            (
                MinMaxTestParameters(
                    TEST_MEAN_QUANTILE,
                    TargetType.POST_LAYER_OPERATION,
                    QuantizationMode.SYMMETRIC,
                    False,
                    47.9899999999999,
                    -48.15999999999998,
                )
            ),
            (
                MinMaxTestParameters(
                    TEST_MEAN_QUANTILE,
                    TargetType.POST_LAYER_OPERATION,
                    QuantizationMode.ASYMMETRIC,
                    True,
                    np.array((0.96, 0.546, 59.38)),
                    np.array((-4.100e00, 4.000e-02, -5.838e01)),
                )
            ),
            (
                MinMaxTestParameters(
                    TEST_MEAN_QUANTILE,
                    TargetType.POST_LAYER_OPERATION,
                    QuantizationMode.SYMMETRIC,
                    True,
                    np.array((0.96, 0.546, 59.38)),
                    np.array((-4.100e00, 4.000e-02, -5.838e01)),
                )
            ),
            # Weight collectors
            (
                MinMaxTestParameters(
                    RangeEstimatorParametersSet.MINMAX,
                    TargetType.OPERATION_WITH_WEIGHTS,
                    QuantizationMode.SYMMETRIC,
                    False,
                    128,
                    -128,
                )
            ),
            (
                MinMaxTestParameters(
                    RangeEstimatorParametersSet.MINMAX,
                    TargetType.OPERATION_WITH_WEIGHTS,
                    QuantizationMode.ASYMMETRIC,
                    False,
                    128,
                    -128,
                )
            ),
            (
                MinMaxTestParameters(
                    RangeEstimatorParametersSet.MINMAX,
                    TargetType.OPERATION_WITH_WEIGHTS,
                    QuantizationMode.SYMMETRIC,
                    True,
                    np.array((10, 1, 128)),
                    np.array((-10, -1, -128)),
                )
            ),
            (
                MinMaxTestParameters(
                    RangeEstimatorParametersSet.MINMAX,
                    TargetType.OPERATION_WITH_WEIGHTS,
                    QuantizationMode.ASYMMETRIC,
                    True,
                    np.array((1, 0.1, 128)),
                    np.array((-10, -1, -128)),
                )
            ),
        ),
    )
    def test_statistics_aggregator_min_max(
        self,
        test_parameters: MinMaxTestParameters,
        dataset_samples,
        inplace_statistics,
        is_backend_support_custom_estimators,
    ):
        model = self.get_backend_model(dataset_samples)
        quantizer_config = QuantizerConfig(
            mode=test_parameters.quantization_mode, per_channel=test_parameters.per_channel
        )

        is_standard_estimator = test_parameters.range_estimator_params in [
            RangeEstimatorParametersSet.MINMAX,
            RangeEstimatorParametersSet.MEAN_MINMAX,
        ]
        if not is_standard_estimator and not is_backend_support_custom_estimators:
            pytest.skip("Custom estimators are not supported for this backend yet")

        target_point = self.get_target_point(test_parameters.target_type)
        algorithm_name = "TestAlgo"
        statistic_point = self.create_statistics_point(
            model,
            quantizer_config,
            target_point,
            len(dataset_samples),
            algorithm_name,
            inplace_statistics,
            test_parameters.range_estimator_params,
        )
        statistics_points = StatisticPointsContainer()
        statistics_points.add_statistic_point(statistic_point)

        dataset = self.get_dataset(dataset_samples)
        statistics_aggregator = self.get_statistics_aggregator(dataset)
        statistics_aggregator.register_statistic_points(statistics_points)
        graph = NNCFGraphFactory.create(model)
        statistics_aggregator.collect_statistics(model, graph)

        def filter_func(point):
            return (
                algorithm_name in point.algorithm_to_tensor_collectors and point.target_point.type == target_point.type
            )

        tensor_collectors = list(
            statistics_points.get_algo_statistics_for_node(target_point.target_node_name, filter_func, algorithm_name)
        )

        assert len(tensor_collectors) == 1
        for tensor_collector in tensor_collectors:
            stat = tensor_collector.get_statistics()
            # Torch and Openvino backends tensor collectors return values in shape of scale
            # in comparison to ONNX backends.
            ref_min_val, ref_max_val = test_parameters.ref_min_val, test_parameters.ref_max_val
            if isinstance(ref_min_val, np.ndarray):
                shape = (1, 3, 1, 1)
                if test_parameters.target_type == TargetType.OPERATION_WITH_WEIGHTS:
                    shape = (3, 1, 1, 1)
                ref_min_val, ref_max_val = map(lambda x: np.reshape(x, shape), (ref_min_val, ref_max_val))

            assert np.allclose(stat.min_values, ref_min_val)
            assert np.allclose(stat.max_values, ref_max_val)
            if isinstance(ref_min_val, np.ndarray):
                assert stat.min_values.shape == ref_min_val.shape
                assert stat.max_values.shape == ref_max_val.shape
            else:
                ref_shape = (1, 1, 1, 1)
                assert stat.min_values.shape == ref_shape
                assert stat.max_values.shape == ref_shape

    @dataclass
    class BCTestParameters:
        algo: BiasCorrectionAlgos
        collector_type: BCStatsCollectors
        target_type: TargetType
        ref_values: Any = None
        axis: int = 1

    MEAN_ACT_AXIS_0_REF = np.array(
        [
            [
                [[1.0, -4.5, 0.5], [0.5, 0.5, 0.5], [0.5, 0.5, 0.5]],
                [[0.55, 0.0, 0.5], [0.5, 0.5, 0.5], [0.5, 0.5, 0.5]],
                [[64.5, -63.5, 0.5], [0.5, 0.5, 0.5], [0.5, 0.5, 0.5]],
            ]
        ]
    )

    MEAN_WEIGHTS_AXIS_0_REF = np.array(
        [
            [
                [[43.033337, -46.333332, 0.0], [0.0, 0.0, 0.0], [0.0, 0.0, 0.0]],
                [[43.033337, -46.333332, 0.0], [0.0, 0.0, 0.0], [0.0, 0.0, 0.0]],
                [[43.033337, -46.333332, 0.0], [0.0, 0.0, 0.0], [0.0, 0.0, 0.0]],
            ]
        ]
    )

    @pytest.mark.parametrize(
        "test_params",
        [
            # TargeType: activations
            BCTestParameters(
                BiasCorrectionAlgos.FAST_BIAS_CORRECTION,
                BCStatsCollectors.MEAN,
                TargetType.POST_LAYER_OPERATION,
                (MEAN_ACT_AXIS_0_REF, (1, 3, 3, 3)),
                axis=0,
            ),
            BCTestParameters(
                BiasCorrectionAlgos.BIAS_CORRECTION,
                BCStatsCollectors.MEAN,
                TargetType.POST_LAYER_OPERATION,
                (MEAN_ACT_AXIS_0_REF, (1, 3, 3, 3)),
                axis=0,
            ),
            BCTestParameters(
                BiasCorrectionAlgos.FAST_BIAS_CORRECTION,
                BCStatsCollectors.MEAN,
                TargetType.POST_LAYER_OPERATION,
                (np.array((0.0, 0.45, 0.5)), (1, 3, 3, 3)),
                axis=1,
            ),
            BCTestParameters(
                BiasCorrectionAlgos.BIAS_CORRECTION,
                BCStatsCollectors.MEAN,
                TargetType.POST_LAYER_OPERATION,
                (np.array((0.0, 0.45, 0.5)), (1, 3, 3, 3)),
                axis=1,
            ),
            BCTestParameters(
                BiasCorrectionAlgos.FAST_BIAS_CORRECTION,
                BCStatsCollectors.MEAN,
                TargetType.POST_LAYER_OPERATION,
                (np.array([-0.04999995, 0.5, 0.5]), (1, 3, 3, 3)),
                axis=2,
            ),
            BCTestParameters(
                BiasCorrectionAlgos.BIAS_CORRECTION,
                BCStatsCollectors.MEAN,
                TargetType.POST_LAYER_OPERATION,
                (np.array([-0.04999995, 0.5, 0.5]), (1, 3, 3, 3)),
                axis=2,
            ),
            BCTestParameters(
                BiasCorrectionAlgos.BIAS_CORRECTION, BCStatsCollectors.RAW, TargetType.POST_LAYER_OPERATION
            ),
            # TargeType: weights
            BCTestParameters(
                BiasCorrectionAlgos.FAST_BIAS_CORRECTION,
                BCStatsCollectors.MEAN,
                TargetType.OPERATION_WITH_WEIGHTS,
                (MEAN_WEIGHTS_AXIS_0_REF, (3, 3, 3, 3)),
                axis=0,
            ),
            BCTestParameters(
                BiasCorrectionAlgos.BIAS_CORRECTION,
                BCStatsCollectors.MEAN,
                TargetType.OPERATION_WITH_WEIGHTS,
                (MEAN_WEIGHTS_AXIS_0_REF, (3, 3, 3, 3)),
                axis=0,
            ),
            BCTestParameters(
                BiasCorrectionAlgos.FAST_BIAS_CORRECTION,
                BCStatsCollectors.MEAN,
                TargetType.OPERATION_WITH_WEIGHTS,
                (np.array([-0.36666664, -0.36666664, -0.36666664]), (3, 3, 3, 3)),
                axis=1,
            ),
            BCTestParameters(
                BiasCorrectionAlgos.BIAS_CORRECTION,
                BCStatsCollectors.MEAN,
                TargetType.OPERATION_WITH_WEIGHTS,
                (np.array([-0.36666664, -0.36666664, -0.36666664]), (3, 3, 3, 3)),
                axis=1,
            ),
            BCTestParameters(
                BiasCorrectionAlgos.FAST_BIAS_CORRECTION,
                BCStatsCollectors.MEAN,
                TargetType.OPERATION_WITH_WEIGHTS,
                (np.array([-1.1, 0.0, 0.0]), (3, 3, 3, 3)),
                axis=2,
            ),
            BCTestParameters(
                BiasCorrectionAlgos.BIAS_CORRECTION,
                BCStatsCollectors.MEAN,
                TargetType.OPERATION_WITH_WEIGHTS,
                (np.array([-1.1, 0.0, 0.0]), (3, 3, 3, 3)),
                axis=2,
            ),
        ],
    )
    def test_statistics_aggregator_bias_correction(
        self, dataset_samples, test_params: BCTestParameters, inplace_statistics
    ):
        name_to_algo_backend_map = {
            BiasCorrectionAlgos.BIAS_CORRECTION: self.get_bias_correction_algo_backend_cls,
            BiasCorrectionAlgos.FAST_BIAS_CORRECTION: self.get_fast_bias_correction_algo_backend_cls,
        }
        algo_backend = name_to_algo_backend_map[test_params.algo]()
        if test_params.collector_type == BCStatsCollectors.MEAN:
            tensor_collector = algo_backend.mean_statistic_collector(
                test_params.axis, inplace_statistics, len(dataset_samples)
            )
        elif test_params.collector_type == BCStatsCollectors.RAW:
            tensor_collector = algo_backend.raw_statistic_collector(len(dataset_samples))
        else:
            raise nncf.InvalidCollectorTypeError(f"Invalid collector type: {test_params.collector_type}")

        target_point = self.get_target_point(test_params.target_type)

        statistics_points = StatisticPointsContainer()
        algorithm_name = "TestAlgo"
        statistics_points.add_statistic_point(
            StatisticPoint(target_point=target_point, tensor_collector=tensor_collector, algorithm=algorithm_name)
        )
        dataset = self.get_dataset(dataset_samples)
        statistics_aggregator = self.get_statistics_aggregator(dataset)
        statistics_aggregator.register_statistic_points(statistics_points)
        model = self.get_backend_model(dataset_samples)
        graph = NNCFGraphFactory.create(model)
        statistics_aggregator.collect_statistics(model, graph)

        def filter_func(point):
            return (
                algorithm_name in point.algorithm_to_tensor_collectors and point.target_point.type == target_point.type
            )

        tensor_collectors = list(
            statistics_points.get_algo_statistics_for_node(target_point.target_node_name, filter_func, algorithm_name)
        )
        assert len(tensor_collectors) == 1

        for tensor_collector in tensor_collectors:
            stat = tensor_collector.get_statistics()
            if test_params.collector_type == BCStatsCollectors.MEAN:
                ret_val = [stat.mean_values, stat.shape]
            elif test_params.collector_type == BCStatsCollectors.RAW:
                ret_val = stat.values
                test_params.ref_values = dataset_samples
            else:
                raise nncf.InvalidCollectorTypeError(f"Invalid collector type: {test_params.collector_type}")

            for val, ref in zip(ret_val, test_params.ref_values):
                if isinstance(ref, np.ndarray):
                    assert ref.shape == val.shape
                assert np.allclose(val, ref)

    @classmethod
    def create_statistics_point(
        cls, model, q_config, target_point, subset_size, algorithm_name, inplace_statistics, range_estimator
    ):
        algo_backend = cls.get_min_max_algo_backend_cls()
        nncf_graph = NNCFGraphFactory.create(model)

        collector_params = RangeInitCollectorParams(
            is_weights=target_point.is_weight_target_point(),
            scheme=q_config.mode,
            per_channel=q_config.per_channel,
        )
        tensor_collector = algo_backend.get_statistic_collector(
            range_estimator,
            nncf_graph=nncf_graph,
            target_point=target_point,
            collector_params=collector_params,
            num_samples=subset_size,
            inplace=inplace_statistics,
        )
        return StatisticPoint(target_point=target_point, tensor_collector=tensor_collector, algorithm=algorithm_name)

    @pytest.mark.parametrize(
        "statistic_point_params",
        (
            (
                ("AAA", RangeEstimatorParametersSet.MINMAX, TargetType.PRE_LAYER_OPERATION, -128.0, 128),
                ("BBB", RangeEstimatorParametersSet.MINMAX, TargetType.POST_LAYER_OPERATION, -128.0, 128),
                ("CCC", RangeEstimatorParametersSet.MEAN_MINMAX, TargetType.POST_LAYER_OPERATION, -63.5, 64.5),
            ),
        ),
    )
    def test_statistics_merging_simple(self, dataset_samples, inplace_statistics, statistic_point_params):
        model = self.get_backend_model(dataset_samples)
        quantizer_config = QuantizerConfig(mode=QuantizationMode.SYMMETRIC, per_channel=False)
        subset_size = len(dataset_samples)

        statistics_points = StatisticPointsContainer()
        ref_val = {}

        for statistic_point_param in statistic_point_params:
            algorithm_name, range_estimator, target_point_type, ref_min_val, ref_max_val = statistic_point_param
            ref_val[algorithm_name] = (ref_min_val, ref_max_val)
            target_point = self.get_target_point(target_point_type)
            statistics_point = self.create_statistics_point(
                model, quantizer_config, target_point, subset_size, algorithm_name, inplace_statistics, range_estimator
            )
            statistics_points.add_statistic_point(statistics_point)

        dataset = self.get_dataset(dataset_samples)
        statistics_aggregator = self.get_statistics_aggregator(dataset)
        statistics_aggregator.register_statistic_points(statistics_points)
        graph = NNCFGraphFactory.create(model)
        statistics_aggregator.collect_statistics(model, graph)

        tensor_collectors = list(statistics_points.get_tensor_collectors())
        assert len(tensor_collectors) == 3
        for algorithm, _, tensor_collector in tensor_collectors:
            stat = tensor_collector.get_statistics()
            ref_min_val, ref_max_val = ref_val[algorithm]
            assert np.allclose(stat.min_values, ref_min_val)
            assert np.allclose(stat.max_values, ref_max_val)

    @classmethod
    def _check_static_point_common(cls, stat_point, ref_type=TargetType.POST_LAYER_OPERATION):
        assert stat_point.target_point.type == ref_type
        assert len(stat_point.algorithm_to_tensor_collectors["Merged"]) == 1
        stat_collector = stat_point.algorithm_to_tensor_collectors["Merged"][0]
        assert len(stat_collector.reducers) == 2
        assert len(stat_collector.aggregators) == 4

    @classmethod
    def _check_split_concat_merged_stats(cls, merged_statistics):
        assert len(merged_statistics) == 5
        assert len(merged_statistics["split"]) == 3
        port_ids = set()
        for stat_point in merged_statistics["split"]:
            cls._check_static_point_common(stat_point)
            port_ids.add(stat_point.target_point.port_id)

        assert sorted(list(port_ids)) == [0, 1, 2]
        for key in ["add_1", "add_2", "add_3", "concat"]:
            assert len(merged_statistics[key]) == 1
            cls._check_static_point_common(merged_statistics[key][0])

    @classmethod
    def _check_shared_convs_merged_stats(cls, merged_statistics):
        assert len(merged_statistics) == 1
        assert len(merged_statistics["Conv_1"]) == 1
        stat_point = merged_statistics["Conv_1"][0]
        cls._check_static_point_common(stat_point, TargetType.OPERATION_WITH_WEIGHTS)
        assert stat_point.target_point.port_id == 1

    MERGED_TARGET_POINT_AND_REFS = {
        "split_concat": [
            # Split output target points
            ((TargetType.POST_LAYER_OPERATION, "split", 0), {"min_max": (-10, 10), "mean_min_max": (-4.5, 5.5)}),
            ((TargetType.PRE_LAYER_OPERATION, "add_1", 0), {"min_max": (-10, 10), "mean_min_max": (-4.5, 5.5)}),
            ((TargetType.POST_LAYER_OPERATION, "split", 1), {"min_max": (-1, 1), "mean_min_max": (0, 1)}),
            ((TargetType.PRE_LAYER_OPERATION, "add_2", 0), {"min_max": (-1, 1), "mean_min_max": (0, 1)}),
            ((TargetType.POST_LAYER_OPERATION, "split", 2), {"min_max": (-128, 128), "mean_min_max": (-63.5, 64.5)}),
            ((TargetType.PRE_LAYER_OPERATION, "add_3", 0), {"min_max": (-128, 128), "mean_min_max": (-63.5, 64.5)}),
            # Concat input target points
            ((TargetType.POST_LAYER_OPERATION, "add_1", 0), {"min_max": (-9, 9), "mean_min_max": (-3.5, 5.5)}),
            ((TargetType.PRE_LAYER_OPERATION, "concat", 0), {"min_max": (-9, 9), "mean_min_max": (-3.5, 5.5)}),
            ((TargetType.POST_LAYER_OPERATION, "add_2", 0), {"min_max": (0, 2), "mean_min_max": (1, 1.55)}),
            ((TargetType.PRE_LAYER_OPERATION, "concat", 1), {"min_max": (0, 2), "mean_min_max": (1, 1.55)}),
            ((TargetType.POST_LAYER_OPERATION, "add_3", 0), {"min_max": (-127, 129), "mean_min_max": (-62.5, 65.5)}),
            ((TargetType.PRE_LAYER_OPERATION, "concat", 2), {"min_max": (-127, 129), "mean_min_max": (-62.5, 65.5)}),
            # One output to Several branch target points
            ((TargetType.POST_LAYER_OPERATION, "concat", 0), {"min_max": (-127, 129), "mean_min_max": (-62.5, 65.5)}),
            ((TargetType.PRE_LAYER_OPERATION, "add_4", 0), {"min_max": (-127, 129), "mean_min_max": (-62.5, 65.5)}),
            ((TargetType.PRE_LAYER_OPERATION, "add_5", 0), {"min_max": (-127, 129), "mean_min_max": (-62.5, 65.5)}),
        ],
        "shared_conv": [
            ((TargetType.OPERATION_WITH_WEIGHTS, "Conv_1", 1), {"min_max": (-128, 128), "mean_min_max": (-128, 128)}),
            ((TargetType.OPERATION_WITH_WEIGHTS, "Conv_2", 1), {"min_max": (-128, 128), "mean_min_max": (-128, 128)}),
        ],
    }

    @pytest.mark.parametrize("key", ["split_concat", "shared_conv"])
    def test_statistic_merging(self, test_params, key, dataset_samples, inplace_statistics):
        params = test_params["test_statistic_merging"][key]
        model = params["model"](dataset_samples)
        nncf_graph = NNCFGraphFactory.create(model)

        quantizer_config = QuantizerConfig(mode=QuantizationMode.SYMMETRIC, per_channel=False)
        statistics_points = StatisticPointsContainer()
        collectors_and_refs = []
        algo_backend = self.get_min_max_algo_backend_cls()
        target_point_cls = self.get_target_point_cls()
        for target_point_args, ref in self.MERGED_TARGET_POINT_AND_REFS[key]:
            target_point = target_point_cls(*target_point_args)
            collector_params = RangeInitCollectorParams(
                is_weights=target_point.is_weight_target_point(),
                scheme=quantizer_config.mode,
                per_channel=quantizer_config.per_channel,
            )
            min_max_tensor_collector = algo_backend.get_statistic_collector(
                RangeEstimatorParametersSet.MINMAX,
                nncf_graph=nncf_graph,
                target_point=target_point,
                collector_params=collector_params,
                num_samples=len(dataset_samples),
                inplace=inplace_statistics,
            )
            mean_min_max_tensor_collector = algo_backend.get_statistic_collector(
                RangeEstimatorParametersSet.MEAN_MINMAX,
                nncf_graph=nncf_graph,
                target_point=target_point,
                collector_params=collector_params,
                num_samples=len(dataset_samples),
                inplace=inplace_statistics,
            )

            for tensor_collector in [min_max_tensor_collector, mean_min_max_tensor_collector]:
                stat_point = StatisticPoint(target_point, tensor_collector, "TEST")
                statistics_points.add_statistic_point(stat_point)
            collectors_and_refs.append((min_max_tensor_collector, ref["min_max"]))
            collectors_and_refs.append((mean_min_max_tensor_collector, ref["mean_min_max"]))

        dataset = self.get_dataset(dataset_samples)
        statistics_aggregator = self.get_statistics_aggregator(dataset)

        merged_statistics = statistics_aggregator._get_merged_statistic_points(statistics_points, model, nncf_graph)
        merged_stats_checkers_map = {
            "split_concat": self._check_split_concat_merged_stats,
            "shared_conv": self._check_shared_convs_merged_stats,
        }
        merged_stats_checkers_map[key](merged_statistics)

        statistics_aggregator.register_statistic_points(statistics_points)
        statistics_aggregator.collect_statistics(model, nncf_graph)

        for collector, ref in collectors_and_refs:
            stat = collector.get_statistics()
            assert np.allclose(stat.min_values, ref[0])
            assert np.allclose(stat.max_values, ref[1])

            if isinstance(ref[0], np.ndarray):
                assert stat.min_values.shape == ref[0].shape
                assert stat.max_values.shape == ref[1].shape

    @pytest.mark.parametrize(
        "statistics_type",
        [
            StatisticsType.MIN,
            StatisticsType.MAX,
            StatisticsType.ABS_MAX,
            StatisticsType.MEAN,
            StatisticsType.QUANTILE,
            StatisticsType.ABS_QUANTILE,
            "batch_mean",
            "mean_per_ch",
        ],
    )
    def test_same_collectors_different_attrs_dont_merge(self, statistics_type, test_params, dataset_samples):
        params = test_params["test_statistic_merging"]["split_concat"]
        model = params["model"](dataset_samples)
        params = {}
        if statistics_type in [StatisticsType.MIN, StatisticsType.MAX, StatisticsType.ABS_MAX, StatisticsType.MEAN]:
            params["reduction_axes"] = [None, (0, 1, 3), (1, 2, 3)]
            params["inplace"] = [False, True]
        elif statistics_type in [StatisticsType.QUANTILE, StatisticsType.ABS_QUANTILE]:
            params["reduction_axes"] = [None, (0, 1, 3), (1, 2, 3)]
            params["quantile"] = [[0.01, 0.99], [0.001, 0.999]]
        elif statistics_type == "batch_mean":
            params["inplace"] = [False, True]
        elif statistics_type == "mean_per_ch":
            params["inplace"] = [False, True]
            params["channel_axis"] = [1, 2]

        def product_dict(**kwargs):
            keys = kwargs.keys()
            for instance in product(*kwargs.values()):
                yield dict(zip(keys, instance))

        tensor_collector = TensorCollector()
        statistics_points = StatisticPointsContainer()
        target_point_cls = self.get_target_point_cls()
        target_point_args = (TargetType.POST_LAYER_OPERATION, "split", 0)
        for params_ in product_dict(**params):
            reducer = self.reducers_map()[statistics_type](**params_)
            aggregator = NoopAggregator(1)
            tensor_collector.register_statistic_branch(str(params_), reducer, aggregator)
            target_point = target_point_cls(*target_point_args)
            stat_point = StatisticPoint(target_point, tensor_collector, "TEST")
            statistics_points.add_statistic_point(stat_point)

        dataset = self.get_dataset(dataset_samples)
        statistics_aggregator = self.get_statistics_aggregator(dataset)
        statistics_aggregator.register_statistic_points(statistics_points)
        # Run statistic collection to check output names matches reducer names
        graph = NNCFGraphFactory.create(model)
        statistics_aggregator.collect_statistics(model, graph)

    @pytest.mark.parametrize(
        "statistic_point_params",
        (
            (
                ("AAA", RangeEstimatorParametersSet.MINMAX, TargetType.PRE_LAYER_OPERATION, 100),
                ("BBB", RangeEstimatorParametersSet.MINMAX, TargetType.POST_LAYER_OPERATION, 10),
                ("CCC", RangeEstimatorParametersSet.MEAN_MINMAX, TargetType.PRE_LAYER_OPERATION, None),
                ("CCC", RangeEstimatorParametersSet.MEAN_MINMAX, TargetType.PRE_LAYER_OPERATION, -1),
            ),
        ),
    )
    def test_register_statistics(self, dataset_samples, statistic_point_params):
        model = self.get_backend_model(dataset_samples)
        quantizer_config = QuantizerConfig(mode=QuantizationMode.SYMMETRIC, per_channel=False)
        statistics_points = StatisticPointsContainer()
        ref_val = {}

        for statistic_point_param in statistic_point_params:
            algorithm_name, range_estimator, target_point_type, subset_size = statistic_point_param
            ref_val[algorithm_name] = subset_size
            target_point = self.get_target_point(target_point_type)
            statistics_point = self.create_statistics_point(
                model, quantizer_config, target_point, subset_size, algorithm_name, True, range_estimator
            )
            statistics_points.add_statistic_point(statistics_point)

        dataset = self.get_dataset(dataset_samples)
        statistics_aggregator = self.get_statistics_aggregator(dataset)
        statistics_aggregator.register_statistic_points(statistics_points)
        assert Counter(statistics_points) == Counter(statistics_aggregator.statistic_points)
        ref_subset_size = None
        for subset_size in ref_val.values():
            if subset_size and ref_subset_size:
                ref_subset_size = max(ref_subset_size, subset_size)
            else:
                ref_subset_size = subset_size
        assert statistics_aggregator.stat_subset_size == ref_subset_size

    def test_collect_with_empty_dataset(self, dataset_samples):
        model = self.get_backend_model(dataset_samples)
        dataset_samples = []
        dataset = self.get_dataset(dataset_samples)
        graph = NNCFGraphFactory.create(model)

        inplace_statistics = False
        quantizer_config = QuantizerConfig(mode=QuantizationMode.ASYMMETRIC, per_channel=False)
        target_point = self.get_target_point(TargetType.POST_LAYER_OPERATION)
        algorithm_name = "TestAlgo"
        statistic_point = self.create_statistics_point(
            model,
            quantizer_config,
            target_point,
            len(dataset_samples),
            algorithm_name,
            inplace_statistics,
            RangeEstimatorParametersSet.MEAN_MINMAX,
        )
        statistics_points = StatisticPointsContainer()
        statistics_points.add_statistic_point(statistic_point)

        statistics_aggregator = self.get_statistics_aggregator(dataset)
        statistics_aggregator.register_statistic_points(statistics_points)
<<<<<<< HEAD
        with pytest.raises(ValueError) as e:
=======
        with pytest.raises(nncf.ValidationError) as e:
>>>>>>> 2698ecf8
            statistics_aggregator.collect_statistics(model, graph)
            assert "Batch size > length of dataset or batch size > stat_subset_size." in e.info<|MERGE_RESOLUTION|>--- conflicted
+++ resolved
@@ -922,10 +922,6 @@
 
         statistics_aggregator = self.get_statistics_aggregator(dataset)
         statistics_aggregator.register_statistic_points(statistics_points)
-<<<<<<< HEAD
-        with pytest.raises(ValueError) as e:
-=======
         with pytest.raises(nncf.ValidationError) as e:
->>>>>>> 2698ecf8
             statistics_aggregator.collect_statistics(model, graph)
             assert "Batch size > length of dataset or batch size > stat_subset_size." in e.info